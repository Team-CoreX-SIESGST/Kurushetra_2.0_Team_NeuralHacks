--- conflicted
+++ resolved
@@ -1,4 +1,3 @@
-<<<<<<< HEAD
 import "./globals.css";
 import { Inter } from "next/font/google";
 import { ThemeProvider } from "@/components/theme/ThemeProvider";
@@ -6,15 +5,13 @@
 import { Toaster } from "react-hot-toast";
 
 const inter = Inter({ subsets: ["latin"] });
-=======
-import './globals.css'
-import { Inter } from 'next/font/google'
-import { ThemeProvider } from '@/components/theme/ThemeProvider'
-import { AuthProvider } from '@/components/auth/AuthProvider'
-import { Toaster } from 'react-hot-toast'
+import "./globals.css";
+import { Inter } from "next/font/google";
+import { ThemeProvider } from "@/components/theme/ThemeProvider";
+import { AuthProvider } from "@/components/auth/AuthProvider";
+import { Toaster } from "react-hot-toast";
 import { GoogleOAuthProvider } from "@react-oauth/google";
-const inter = Inter({ subsets: ['latin'] })
->>>>>>> 122f01aa
+const inter = Inter({ subsets: ["latin"] });
 
 export const metadata = {
   title: "OmniSearch AI",
